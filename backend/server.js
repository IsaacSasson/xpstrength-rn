--- conflicted
+++ resolved
@@ -22,12 +22,8 @@
 dotenv.config();
 const app = express();
 
-<<<<<<< HEAD
 app.set("trust proxy", 1);
-=======
-app.set('trust proxy', 1);
-
->>>>>>> dbb704d1
+
 app.set("views", path.join(__dirname, "views"));
 app.set("view engine", "ejs");
 
